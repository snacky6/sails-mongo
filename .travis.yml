--- conflicted
+++ resolved
@@ -1,8 +1,6 @@
 language: node_js
 node_js:
   - "0.10"
-<<<<<<< HEAD
-=======
   - "0.12"
 before_script:
   - sudo apt-key adv --keyserver hkp://keyserver.ubuntu.com:80 --recv 7F0CEB10
@@ -11,6 +9,5 @@
   - sudo apt-get install -y mongodb-org=2.6.5 mongodb-org-server=2.6.5 mongodb-org-shell=2.6.5 mongodb-org-mongos=2.6.5 mongodb-org-tools=2.6.5
   - sleep 15 #mongo may not be responded directly. See http://docs.travis-ci.com/user/database-setup/#MongoDB
   - mongo --version
->>>>>>> 35fcc296
 services:
   - mongodb