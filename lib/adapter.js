--- conflicted
+++ resolved
@@ -205,12 +205,9 @@
             } else {
               groupBy = '';
             }
+            
             var aggregate = { _id: groupBy};
 
-<<<<<<< HEAD
-          // Transform criteria to a mongo query
-          options = criteria.rewriteCriteria(options, schemaStash[collectionName]);
-=======
             if (options.sum instanceof Array) {
               options.sum.forEach(function(opt){
                 aggregate[opt] = { $sum: '$'+opt }
@@ -222,7 +219,6 @@
                 aggregate[opt] = { $avg: '$'+opt }
               });
             }
->>>>>>> 9a7f8e71
 
             collection.aggregate({
               $group: aggregate
